{
  "name": "@prometheus-io/lezer-promql",
  "version": "0.53.0",
  "description": "lezer-based PromQL grammar",
  "main": "dist/index.cjs",
  "type": "module",
  "exports": {
    "import": "./dist/index.es.js",
    "require": "./dist/index.cjs"
  },
  "module": "dist/index.es.js",
  "types": "dist/index.d.ts",
  "author": "Prometheus Authors <prometheus-developers@googlegroups.com>",
  "license": "Apache-2.0",
  "repository": {
    "type": "git",
    "url": "git+https://github.com/prometheus/prometheus.git"
  },
  "keywords": [
    "lezer",
    "promql"
  ],
  "bugs": {
    "url": "https://github.com/prometheus/prometheus/issues"
  },
  "homepage": "https://github.com/prometheus/prometheus/blob/main/web/ui/module/lezer-promql/README.md",
  "scripts": {
    "build": "bash ./build.sh",
    "lint": "echo 'nothing to do'",
    "test": "NODE_OPTIONS=--experimental-vm-modules jest"
  },
  "devDependencies": {
    "@lezer/generator": "^1.7.0",
    "@lezer/highlight": "^1.2.0",
<<<<<<< HEAD
    "@lezer/lr": "^1.3.14",
    "@rollup/plugin-node-resolve": "^15.2.3"
=======
    "@lezer/lr": "^1.4.1"
>>>>>>> 398f42de
  },
  "peerDependencies": {
    "@lezer/highlight": "^1.1.2",
    "@lezer/lr": "^1.2.3"
  }
}<|MERGE_RESOLUTION|>--- conflicted
+++ resolved
@@ -32,12 +32,8 @@
   "devDependencies": {
     "@lezer/generator": "^1.7.0",
     "@lezer/highlight": "^1.2.0",
-<<<<<<< HEAD
-    "@lezer/lr": "^1.3.14",
+    "@lezer/lr": "^1.4.1",
     "@rollup/plugin-node-resolve": "^15.2.3"
-=======
-    "@lezer/lr": "^1.4.1"
->>>>>>> 398f42de
   },
   "peerDependencies": {
     "@lezer/highlight": "^1.1.2",
