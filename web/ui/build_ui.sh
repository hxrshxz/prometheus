#!/bin/bash

# Copyright 2021 The Prometheus Authors
# Licensed under the Apache License, Version 2.0 (the "License");
# you may not use this file except in compliance with the License.
# You may obtain a copy of the License at
#
# http://www.apache.org/licenses/LICENSE-2.0
#
# Unless required by applicable law or agreed to in writing, software
# distributed under the License is distributed on an "AS IS" BASIS,
# WITHOUT WARRANTIES OR CONDITIONS OF ANY KIND, either express or implied.
# See the License for the specific language governing permissions and
# limitations under the License.

set -e

if ! [[ -w  $HOME ]]
then
  export npm_config_cache=$(mktemp -d)
fi

buildOrder=(lezer-promql codemirror-promql)

function buildModule() {
  for module in "${buildOrder[@]}"; do
    echo "build ${module}"
    npm run build -w "@prometheus-io/${module}"
  done
}

function buildReactApp() {
  echo "build react-app"
<<<<<<< HEAD
  npm run build -w @prometheus-io/app
  rm -rf ./static/react
  mkdir -p ./static
  mv ./react-app/build ./static/react
=======
  (cd react-app && npm run build)
  rm -rf ./static/react-app
  mv ./react-app/build ./static/react-app
}

function buildMantineUI() {
  echo "build mantine-ui"
  npm run build -w @prometheus-io/mantine-ui
  rm -rf ./static/mantine-ui
  mv ./mantine-ui/dist ./static/mantine-ui
>>>>>>> 16e5e995
}

for i in "$@"; do
  case ${i} in
  --all)
    buildModule
    buildReactApp
    buildMantineUI
    shift
    ;;
  --build-module)
    buildModule
    shift
    ;;
  esac
done<|MERGE_RESOLUTION|>--- conflicted
+++ resolved
@@ -31,12 +31,6 @@
 
 function buildReactApp() {
   echo "build react-app"
-<<<<<<< HEAD
-  npm run build -w @prometheus-io/app
-  rm -rf ./static/react
-  mkdir -p ./static
-  mv ./react-app/build ./static/react
-=======
   (cd react-app && npm run build)
   rm -rf ./static/react-app
   mv ./react-app/build ./static/react-app
@@ -47,7 +41,6 @@
   npm run build -w @prometheus-io/mantine-ui
   rm -rf ./static/mantine-ui
   mv ./mantine-ui/dist ./static/mantine-ui
->>>>>>> 16e5e995
 }
 
 for i in "$@"; do
