--- conflicted
+++ resolved
@@ -491,8 +491,6 @@
 			"revisionTime": "2016-10-07T00:41:22Z"
 		},
 		{
-<<<<<<< HEAD
-=======
 			"path": "github.com/influxdata/influxdb/client/v2",
 			"revision": "15e594fc09f112cb696c084a20beaca25538a5fa",
 			"revisionTime": "2017-03-31T16:09:02-05:00"
@@ -508,7 +506,6 @@
 			"revisionTime": "2017-03-31T16:09:02-05:00"
 		},
 		{
->>>>>>> 50e4f49b
 			"checksumSHA1": "0ZrwvB6KoGPj2PoDNSEJwxQ6Mog=",
 			"path": "github.com/jmespath/go-jmespath",
 			"revision": "bd40a432e4c76585ef6b72d3fd96fb9b6dc7b68d",
