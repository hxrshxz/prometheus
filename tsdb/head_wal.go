--- conflicted
+++ resolved
@@ -43,17 +43,12 @@
 )
 
 func (h *Head) loadWAL(r *wal.Reader, multiRef map[chunks.HeadSeriesRef]chunks.HeadSeriesRef, mmappedChunks map[chunks.HeadSeriesRef][]*mmappedChunk) (err error) {
-	// Track number of samples that referenced a series we don't know about
-	// for error reporting.
-	var unknownRefs atomic.Uint64
-	var unknownExemplarRefs atomic.Uint64
-<<<<<<< HEAD
-	var unknownHistogramRefs atomic.Uint64
-=======
-	var unknownMetadataRefs atomic.Uint64
->>>>>>> fa9bc518
-	// Track number of series records that had overlapping m-map chunks.
-	var mmapOverlappingChunks uint64
+	var (
+		// Track number of samples that referenced a series we don't know about for error reporting.
+		unknownRefs, unknownExemplarRefs, unknownHistogramRefs, unknownMetadataRefs atomic.Uint64
+		// Track number of series records that had overlapping m-map chunks.
+		mmapOverlappingChunks uint64
+	)
 
 	// Start workers that each process samples for a partition of the series ID space.
 	var (
@@ -88,15 +83,14 @@
 				return []record.RefExemplar{}
 			},
 		}
-<<<<<<< HEAD
 		histogramsPool = sync.Pool{
 			New: func() interface{} {
 				return []record.RefHistogram{}
-=======
+			},
+		}
 		metadataPool = sync.Pool{
 			New: func() interface{} {
 				return []record.RefMetadata{}
->>>>>>> fa9bc518
 			},
 		}
 	)
@@ -203,31 +197,30 @@
 					return
 				}
 				decoded <- exemplars
-<<<<<<< HEAD
 			case record.Histograms:
 				hists := histogramsPool.Get().([]record.RefHistogram)[:0]
 				hists, err = dec.Histograms(rec, hists)
 				if err != nil {
 					decodeErr = &wal.CorruptionErr{
 						Err:     errors.Wrap(err, "decode histograms"),
-=======
+						Segment: r.Segment(),
+						Offset:  r.Offset(),
+					}
+					return
+				}
+				decoded <- hists
 			case record.Metadata:
 				meta := metadataPool.Get().([]record.RefMetadata)[:0]
 				meta, err := dec.Metadata(rec, meta)
 				if err != nil {
 					decodeErr = &wal.CorruptionErr{
 						Err:     errors.Wrap(err, "decode metadata"),
->>>>>>> fa9bc518
 						Segment: r.Segment(),
 						Offset:  r.Offset(),
 					}
 					return
 				}
-<<<<<<< HEAD
-				decoded <- hists
-=======
 				decoded <- meta
->>>>>>> fa9bc518
 			default:
 				// Noop.
 			}
@@ -351,7 +344,6 @@
 			}
 			//nolint:staticcheck // Ignore SA6002 relax staticcheck verification.
 			exemplarsPool.Put(v)
-<<<<<<< HEAD
 		case []record.RefHistogram:
 			samples := v
 			// We split up the samples into chunks of 5000 samples or less.
@@ -380,7 +372,6 @@
 			}
 			//nolint:staticcheck // Ignore SA6002 relax staticcheck verification.
 			histogramsPool.Put(v)
-=======
 		case []record.RefMetadata:
 			for _, m := range v {
 				s := h.series.getByID(chunks.HeadSeriesRef(m.Ref))
@@ -396,7 +387,6 @@
 			}
 			//nolint:staticcheck // Ignore SA6002 relax staticcheck verification.
 			metadataPool.Put(v)
->>>>>>> fa9bc518
 		default:
 			panic(fmt.Errorf("unexpected decoded type: %T", d))
 		}
@@ -423,13 +413,14 @@
 		return errors.Wrap(r.Err(), "read records")
 	}
 
-<<<<<<< HEAD
-	if unknownRefs.Load() > 0 || unknownExemplarRefs.Load() > 0 || unknownHistogramRefs.Load() > 0 {
-		level.Warn(h.logger).Log("msg", "Unknown series references", "samples", unknownRefs.Load(), "exemplars", unknownExemplarRefs.Load(), "histograms", unknownHistogramRefs.Load())
-=======
-	if unknownRefs.Load() > 0 || unknownExemplarRefs.Load() > 0 || unknownMetadataRefs.Load() > 0 {
-		level.Warn(h.logger).Log("msg", "Unknown series references", "samples", unknownRefs.Load(), "exemplars", unknownExemplarRefs.Load(), "metadata", unknownMetadataRefs.Load())
->>>>>>> fa9bc518
+	if unknownRefs.Load()+unknownExemplarRefs.Load()+unknownHistogramRefs.Load()+unknownMetadataRefs.Load() > 0 {
+		level.Warn(h.logger).Log(
+			"msg", "Unknown series references",
+			"samples", unknownRefs.Load(),
+			"exemplars", unknownExemplarRefs.Load(),
+			"histograms", unknownHistogramRefs.Load(),
+			"metadata", unknownMetadataRefs.Load(),
+		)
 	}
 	if mmapOverlappingChunks > 0 {
 		level.Info(h.logger).Log("msg", "Overlapping m-map chunks on duplicate series records", "count", mmapOverlappingChunks)
